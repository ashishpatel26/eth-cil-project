--- conflicted
+++ resolved
@@ -1,12 +1,5 @@
-<<<<<<< HEAD
-from . import baseline_cnn
-from . import common_baselines
-from . import old_baseline_logreg
-from . import baseline_tiramisu
-=======
 from . import fit
 from . import search
 from . import unused
 
-# TODO: Move unet_experiment.py after merging the branch
->>>>>>> 56870561
+# TODO: Move unet_experiment.py after merging the branch