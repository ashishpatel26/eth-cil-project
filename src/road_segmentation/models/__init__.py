from . import baseline
<<<<<<< HEAD
from . import unet
from . import tiramisu
=======
from . import encnet
from . import fastfcn
from . import moco
from . import resnet
from . import unet
from . import fastfcn_moco_context
>>>>>>> 56870561
<|MERGE_RESOLUTION|>--- conflicted
+++ resolved
@@ -1,12 +1,8 @@
 from . import baseline
-<<<<<<< HEAD
-from . import unet
-from . import tiramisu
-=======
 from . import encnet
 from . import fastfcn
 from . import moco
 from . import resnet
 from . import unet
-from . import fastfcn_moco_context
->>>>>>> 56870561
+from . import tiramisu
+from . import fastfcn_moco_context